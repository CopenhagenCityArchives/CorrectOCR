--- conflicted
+++ resolved
@@ -276,23 +276,6 @@
 				'detail': f'Document "{docid}" does not have a token at {index}.',
 			}), 404
 		token = g.docs[docid]['tokens'][index]
-<<<<<<< HEAD
-		if 'gold' in request.json:
-			token.gold = request.json['gold']
-			app.logger.debug(f'Received new gold for token: {token}')
-			if 'annotation_info' in request.json:
-				app.logger.debug(f"Received annotation_info: {request.json['annotation_info']}")	
-				token.annotation_info = request.json['annotation_info']
-			g.docs[docid]['tokens'].save(token=token)
-		if 'hyphenate' in request.json:
-			app.logger.debug(f'Going to hyphenate: {request.json["hyphenate"]}')
-			if request.json['hyphenate'] == 'left':
-				t = g.docs[docid]['tokens'][index-1]
-				t.is_hyphenated = True
-				t.drop_cached_image()
-				g.docs[docid]['tokens'].save(token=t)
-				return redirect(url_for('tokeninfo', docid=t.docid, index=t.index))
-=======
 		if 'hyphenate' in request.json:
 			app.logger.debug(f'Going to hyphenate: {request.json["hyphenate"]}')
 			if request.json['hyphenate'] == 'left':
@@ -310,7 +293,6 @@
 				prev_token.is_hyphenated = True
 				prev_token.drop_cached_image()
 				g.docs[docid]['tokens'].save(token=prev_token)
->>>>>>> 5f5b2546
 			elif request.json['hyphenate'] == 'right':
 				next_token = g.docs[docid]['tokens'][index+1]
 				gold = request.json.get('gold', None)
@@ -324,12 +306,8 @@
 						next_token.is_discarded = True
 				token.is_hyphenated = True
 				token.drop_cached_image()
-<<<<<<< HEAD
-				g.docs[docid]['tokens'].save(token=token)
-=======
 				next_token.drop_cached_image()
 				g.docs[docid]['tokens'].save(token=next_token)
->>>>>>> 5f5b2546
 			else:
 				return json.jsonify({
 					'detail': f'Invalid hyphenation "{request.json["hyphenate"]}"',
@@ -405,11 +383,7 @@
 		index = g.docs[docid]['tokens'].random_token_index(has_gold=False, is_discarded=False)
 		return redirect(url_for('tokeninfo', docid=docid, index=index))
 
-<<<<<<< HEAD
-	def add_and_prepare(uris, autocrop=True, precache_images=True):
-=======
 	def add_and_prepare(uris, autocrop, precache_images, force_prepare):
->>>>>>> 5f5b2546
 		for uri in uris:
 			log.info(f'Adding {uri}')
 			doc_id = workspace.add_doc(uri)
