import io
import logging
import random
from typing import Any

from flask import Flask, Response, g, json, redirect, request, url_for
import requests

from . import progname
from .tokens._pdf import PDFToken
from .workspace import Workspace


def create_app(workspace: Workspace = None, config: Any = None):
	"""
	Creates and returns Flask app.

	:param workspace: TODO
	:param config: TODO
	"""
	log = logging.getLogger(f'{__name__}.server')

	# create and configure the app
	app = Flask(progname,
		instance_path = workspace.root if workspace else None,
	)
	app.config.from_mapping(
		host = config.host if config else None,
		threaded = True,
		#SECRET_KEY='dev', # TODO needed?
	)

	if config and config.debug:
		app.config.update(
			ENV = 'development',
			DEBUG = True,
		)
		logging.getLogger().setLevel(logging.DEBUG)

	@app.before_request
	def before_request():
		g.docs = {
			docid: {
				'tokens': workspace.docs[docid].autocorrectedTokens(k=config.k),
			} for docid in workspace.docids_for_ext('.pdf')
		} if workspace else {}
		g.discard_filter = lambda t: not t.is_discarded

	def is_authenticated(formdata) -> bool:
		if not config.auth_endpoint:
			return True # no authentication...
		if config.auth_header not in formdata:
			return False
		r = requests.post(
			config.auth_endpoint,
			data={
				config.auth_header: formdata[config.auth_header]
			}
		)
		return r.status_code == 200

	@app.route('/health')
<<<<<<< HEAD
=======
	def health():
>>>>>>> 1312c3a3
		return 'OK', 200

	@app.route('/')
	def indexpage():
		"""
		Get an overview of the documents available for correction.
		
		.. :quickref: 1 Main; Get list of documents

		**Example response**:

		.. sourcecode:: http

		   HTTP/1.1 200 OK
		   Content-Type: application/json
		   
		   [
		     {
		       "docid": "<docid>",
		       "url": "/<docid>/tokens.json",
		       "count": 100,
		       "corrected": 87
		     }
		   ]
		
		:>jsonarr string docid: ID for the document.
		:>jsonarr string url: URL to list of Tokens in doc.
		:>jsonarr int count: Total number of Tokens.
		:>jsonarr int corrected: Number of corrected Tokens.
		"""
		docindex = [{
			'docid': docid,
			'url': url_for('tokens', docid=docid),
			'count': len(doc['tokens']),
			'corrected': doc['tokens'].corrected_count,
			'discarded': doc['tokens'].discarded_count
		} for docid, doc in g.docs.items()]
		return json.jsonify(docindex)

	@app.route('/<string:docid>/tokens.json')
	def tokens(docid):
		"""
		Get information about the :class:`Tokens<CorrectOCR.tokens.Token>` in a given document.
		
		.. :quickref: 2 Documents; Get list of tokens in document

		:param string docid: The ID of the requested document.

		**Example response**:

		.. sourcecode:: http

		   HTTP/1.1 200 OK
		   Content-Type: application/json
		   
		   [
		     {
		       "info_url": "/<docid>/token-0.json",
		       "image_url": "/<docid>/token-0.png",
		       "string": "Example",
		       "is_corrected": true
		     },
		     {
		       "info_url": "/<docid>/token-1.json",
		       "image_url": "/<docid>/token-1.png",
		       "string": "Exanpie",
		       "is_corrected": false
		     }
		   ]

		:>jsonarr string info_url: URL to Token info.
		:>jsonarr string image_url: URL to Token image.
		:>jsonarr string string: Current Token string.
		:>jsonarr bool is_corrected: Whether the Token has been corrected at the moment.
		"""
		if docid not in g.docs:
			return json.jsonify({
				'detail': f'Document "{docid}" not found.',
			}), 404
		tokenindex = [{
			'info_url': url_for('tokeninfo', docid=docid, index=n),
			'image_url': url_for('tokenimage', docid=docid, index=n),
			'string': (token.gold or token.original),
			'is_corrected': (token.gold is not None and token.gold.strip() != ''),
			'is_discarded': token.is_discarded,
		} for n, token in enumerate(filter(g.discard_filter, g.docs[docid]['tokens']))]
		return json.jsonify(tokenindex)

	@app.route('/<string:docid>/token-<int:index>.json')
	def tokeninfo(docid, index):
		"""
		Get information about a specific :class:`Token<CorrectOCR.tokens.Token>`
		
		**Note**: The data is not escaped; care must be taken when displaying in a browser.
		
		.. :quickref: 3 Tokens; Get token

		**Example response**:

		.. sourcecode:: http

		   HTTP/1.1 200 OK
		   Content-Type: application/json
		   
		   {
		     "1-best": "Jornben",
		     "1-best prob.": 2.96675056066388e-08,
		     "2-best": "Joreben",
		     "2-best prob.": 7.41372275428713e-10,
		     "3-best": "Jornhen",
		     "3-best prob.": 6.17986300962785e-10,
		     "4-best": "Joraben",
		     "4-best prob.": 5.52540106969346e-10,
		     "Bin": 2,
		     "Decision": "annotator",
		     "Doc ID": "7696",
		     "Gold": "",
		     "Heuristic": "a",
			 "Hyphenated": false,
			 "Discarded": false,
		     "Index": 2676,
		     "Original": "Jornben.",
		     "Selection": [],
		     "Token info": "...",
		     "Token type": "PDFToken",
		     "image_url": "/7696/token-2676.png"
		   }
		
		:param string docid: The ID of the requested document.
		:param int index: The placement of the requested Token in the document.
		:return: A JSON dictionary of information about the requested :class:`Token<CorrectOCR.tokens.Token>`.
		    Relevant keys for frontend display are
		    `original` (uncorrected OCR result),
		    `gold` (corrected version, if available),
		    TODO
		"""
		if docid not in g.docs:
			return json.jsonify({
				'detail': f'Document "{docid}" not found.',
			}), 404
		if index >= len(g.docs[docid]['tokens']) or index < 0:
			return json.jsonify({
				'detail': f'Document "{docid}" does not have a token at {index}.',
			}), 404
		token = g.docs[docid]['tokens'][index]
		tokendict = vars(token)
		if 'image_url' not in tokendict:
			tokendict['image_url'] = url_for('tokenimage', docid=docid, index=index)
		return json.jsonify(tokendict)

	@app.route('/<string:docid>/token-<int:index>.json', methods=[ 'POST'])
	def update_token(docid, index):
		"""
		Update a given token with a `gold` transcription and/or hyphenation info.
		
		.. :quickref: 3 Tokens; Update token

		:param string docid: The ID of the requested document.
		:param int index: The placement of the requested Token in the document.
		
		:<json string gold: Set new correction for this Token.
		:<json string hyphenate: Optionally hyphenate to the `left` or `right`.
		
		:return: A JSON dictionary of information about the updated :class:`Token<CorrectOCR.tokens.Token>`.
		"""
		if docid not in g.docs:
			return json.jsonify({
				'detail': f'Document "{docid}" not found.',
			}), 404
		if index >= len(g.docs[docid]['tokens']) or index < 0:
			return json.jsonify({
				'detail': f'Document "{docid}" does not have a token at {index}.',
			}), 404
		token = g.docs[docid]['tokens'][index]
		if 'gold' in request.json:
			if not is_authenticated(request.json):
				return json.jsonify({'error': 'Unauthorized.'}), 401
			token.gold = request.json['gold']
			app.logger.debug(f'Received new gold for token: {token}')
			g.docs[docid]['tokens'].save(token=token)
		if 'hyphenate' in request.json:
			app.logger.debug(f'Going to hyphenate: {request.json["hyphenate"]}')
			if request.json['hyphenate'] == 'left':
				t = g.docs[docid]['tokens'][index-1]
				t.is_hyphenated = True
				g.docs[docid]['tokens'].save(token=t)
			elif request.json['hyphenate'] == 'right':
				token.is_hyphenated = True
				g.docs[docid]['tokens'].save(token=token)
			else:
				return json.jsonify({
					'detail': f'Invalid hyphenation "{request.json["hyphenate"]}"',
				}), 400
		if 'discard' in request.json:
			app.logger.debug(f'Going to discard token.')
			token.is_discarded = True
			g.docs[docid]['tokens'].save(token=token)
		tokendict = vars(token)
		if 'image_url' not in tokendict:
			tokendict['image_url'] = url_for('tokenimage', docid=docid, index=index)
		return json.jsonify(tokendict)

	@app.route('/<string:docid>/token-<int:index>.png')
	def tokenimage(docid, index):
		"""
		Returns a snippet of the original document as an image, for comparing with the OCR result.
		
		.. :quickref: 3 Tokens; Get token image

		:param string docid: The ID of the requested document.
		:param int index: The placement of the requested Token in the document.
		:query int leftmargin: Optional left margin. See :meth:`PDFToken.extract_image()<CorrectOCR.tokens.PDFToken.extract_image>` for defaults. TODO
		:query int rightmargin: Optional right margin.
		:query int topmargin: Optional top margin.
		:query int bottommargin: Optional bottom margin.
		:return: A PNG image of the requested :class:`Token<CorrectOCR.tokens.Token>`.
		"""
		if docid not in g.docs:
			return json.jsonify({
				'detail': f'Document "{docid}" not found.',
			}), 404
		if index >= len(g.docs[docid]['tokens']) or index < 0:
			return json.jsonify({
				'detail': f'Document "{docid}" does not have a token at {index}.',
			}), 404
		token: PDFToken = g.docs[docid]['tokens'][index]
		if request.json:
			(docname, image) = token.extract_image(
				workspace,
				left=request.json.get('leftmargin'),
				right=request.json.get('rightmargin'),
				top=request.json.get('topmargin'),
				bottom=request.json.get('bottommargin')
			)
		else:
			(docname, image) = token.extract_image(workspace)

		with io.BytesIO() as output:
			image.save(output, format="PNG")
			return Response(output.getvalue(), mimetype='image/png')

	@app.route('/random')
	def rand():
		"""
		Returns a 302-redirect to a random token from a random document. TODO: filter by needing annotator
		
		.. :quickref: 3 Tokens; Get random token

		**Example response**:

		.. sourcecode:: http

		   HTTP/1.1 302 Found
		   Location: /<docid>/token-<index>.json
		"""
		docid = random.choice(list(g.docs.keys()))
		index = g.docs[docid]['tokens'].random_token_index(has_gold=False, is_discarded=False)
		return redirect(url_for('tokeninfo', docid=docid, index=index))

	# for local testing:
	@app.route('/auth', methods=['POST'])
	def auth():
		log.debug(f'request.json: {request.json}')
		authorized = request.json['auth_token'] == 'TEST'
		return json.jsonify({
			'authorized': authorized
		}), 200 if authorized else 401

	@app.route('/test')
	def test():
		log.debug(f'hit test endpoint')
		return 'test', 200

	return app<|MERGE_RESOLUTION|>--- conflicted
+++ resolved
@@ -60,10 +60,7 @@
 		return r.status_code == 200
 
 	@app.route('/health')
-<<<<<<< HEAD
-=======
 	def health():
->>>>>>> 1312c3a3
 		return 'OK', 200
 
 	@app.route('/')
