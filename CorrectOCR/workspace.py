--- conflicted
+++ resolved
@@ -1,460 +1,443 @@
-from __future__ import annotations
-
-import itertools
-import logging
-import re
-import requests
-import urllib
-from pathlib import Path, PurePath
-from pprint import pformat
-from typing import Any, Dict, Iterator, List, Tuple, Union
-
-import progressbar
-
-from ._cache import LRUCache, cached
-from .aligner import Aligner
-from .dictionary import Dictionary
-from .fileio import FileIO
-from .heuristics import Heuristics
-from .model.hmm import HMM
-from .tokens import Tokenizer, TokenList, tokenize_str
-
-
-class Workspace(object):
-	"""
-	The Workspace holds references to :class:`Documents<CorrectOCR.workspace.Document>` and resources used by the various :mod:`commands<CorrectOCR.commands>`.
-
-	:param workspaceconfig: An object with the following properties:
-
-	   -  **nheaderlines** (:class:`int`): The number of header lines in corpus texts.
-	   -  **language**: A language instance from `pycountry <https://pypi.org/project/pycountry/>`.
-	   -  **originalPath** (:class:`Path<pathlib.Path>`): Directory containing the original docs.
-	   -  **goldPath** (:class:`Path<pathlib.Path>`): Directory containing the gold (if any) docs.
-	   -  **trainingPath** (:class:`Path<pathlib.Path>`): Directory for storing intermediate docs.
-	   -  **docInfoBaseURL** (:class:`str`): Base URL that when appended with a doc_id provides information about documents.
-
-	:param resourceconfig: Passed directly to :class:`ResourceManager<CorrectOCR.workspace.ResourceManager>`, see this for further info.
-	
-	:param storageconfig: TODO
-	"""
-	log = logging.getLogger(f'{__name__}.Workspace')
-
-	def __init__(self, workspaceconfig, resourceconfig, storageconfig):
-		self.config = workspaceconfig
-		self.storageconfig = storageconfig
-		self.root = self.config.rootPath.resolve()
-		self.storageconfig.trainingPath = self.root.joinpath(self.config.trainingPath) # hacky...
-		self._originalPath = self.root.joinpath(self.config.originalPath)
-		Workspace.log.info(f'Workspace configuration:\n{pformat(vars(self.config))} at {self.root}')
-		Workspace.log.info(f'Storage configuration:\n{pformat(vars(self.storageconfig))}')
-		self.nheaderlines: int = self.config.nheaderlines
-		self.docInfoBaseURL: int = self.config.docInfoBaseURL
-		self.resources = ResourceManager(self.root, resourceconfig)
-		self.docs: Dict[str, Document] = dict()
-		Workspace.log.info(f'Adding documents from: {self._originalPath}')
-		for file in self._originalPath.iterdir():
-			if file.name in {'.DS_Store'}:
-				continue
-			self.add_doc(file)
-		Workspace.log.info(f'Workspace documents: {self.docs}')
-		self.cache = LRUCache(maxsize=1000)
-
-	def add_doc(self, doc: Any) -> str:
-		"""
-		Initializes a new :class:`Document<CorrectOCR.workspace.Document>` and adds it to the
-		workspace.
-
-		The doc_id of the document will be determined by its filename.
-
-		If the file is not in the originalPath, it will be copied or downloaded there.
-
-		:param doc: A path or URL.
-		"""
-		self.log.debug(f'Preparing to add {doc}')
-		if isinstance(doc, PurePath):
-			if doc.parent != self._originalPath:
-				FileIO.copy(doc, self._originalPath)
-		elif isinstance(doc, str) and doc[:4] == 'http':
-			url = urllib.parse.urlparse(doc)
-			new_doc_file = self._originalPath.joinpath(Path(url.path).name)
-			r = requests.get(url.geturl())
-			if r.status_code == 200:
-				new_doc_file = new_doc_file.with_suffix('.pdf') # TODO mimetype => suffix
-				with open(new_doc_file, 'wb') as f:
-					f.write(r.content)
-			else:
-				self.log.error(f'Unable to save file: {r}')
-			doc = new_doc_file
-		else:
-			raise ValueError(f'Cannot add doc from reference of unknown type: {type(doc)} {doc}')
-
-		document = Document(
-			self,
-			doc,
-			self.root.joinpath(self.config.originalPath).resolve(),
-			self.root.joinpath(self.config.goldPath).resolve(),
-			self.root.joinpath(self.config.trainingPath).resolve(),
-			self.nheaderlines,
-		)
-		self.docs[document.docid] = document
-		Workspace.log.debug(f'Added {document.docid}: {document}')
-		
-		return document.docid
-
-	def docids_for_ext(self, ext: str, server_ready=False) -> List[str]:
-		"""
-		Returns a list of IDs for documents with the given extension.
-		
-		:param: ext Only include docs with this extension.
-		:param: server_ready Only include documents that are ready (prepared).
-		"""
-		return [docid for docid, doc in self.docs.items() if doc.ext == ext and not (server_ready and not doc.tokens.server_ready)]
-
-	def original_tokens(self) -> Iterator[Tuple[str, TokenList]]:
-		"""
-		Yields an iterator of (docid, list of tokens).
-		"""
-		for docid, doc in self.docs.items():
-			Workspace.log.debug(f'Getting original tokens from {docid}')
-			yield docid, doc.tokens
-
-	def gold_tokens(self) -> Iterator[Tuple[str, TokenList]]:
-		"""
-		Yields an iterator of (docid, list of gold-aligned tokens).
-		"""
-		for docid, doc in self.docs.items():
-			if doc.goldFile.is_file():
-				doc.prepare('align', self.config.k)
-				Workspace.log.debug(f'Getting gold tokens from {docid}')
-				yield docid, [t for t in doc.tokens if t.gold is not None]
-
-	def cleanup(self, dryrun=True, full=False):
-		"""
-		Cleans out the backup files in the ``trainingPath``.
-
-		:param dryrun: Just lists the files without actually deleting them
-		:param full: Also deletes the current files (ie. those without .nnn. in their suffix).
-		"""
-		is_backup = re.compile(r'^\.\d\d\d$')
-
-		for file in self._trainingPath.iterdir():
-			if file.name[0] == '.':
-				continue
-			#self.log.debug(f'file: {file}')
-			if full or is_backup.match(file.suffixes[-2]):
-				self.log.info(f'Deleting {file}')
-				if not dryrun:
-					FileIO.delete(file)
-
-	@cached
-	def _cached_page_image(self, docid: str, page: int):
-		Workspace.log.debug(f'_cached_page_image: {docid} page {page}')
-		import fitz
-		doc = fitz.open(str(self.docs[docid].originalFile))
-		_page = doc[page]
-		img_info = _page.getImageList()[0]
-		xref = img_info[0]
-		pix = fitz.Pixmap(doc, xref)
-		return xref, _page.rect, pix
-
-
-##########################################################################################
-
-
-def window(iterable, size=3):
-    """Generate a sliding window of values."""
-    its = itertools.tee(iterable, size)
-    return zip(*(itertools.islice(it, index, None) for index, it in enumerate(its)))
-
-
-class Document(object):
-	log = logging.getLogger(f'{__name__}.Document')
-
-	"""
-	Documents provide access to paths and :class:`Tokens<CorrectOCR.tokens.Token>`.
-	"""
-	def __init__(self, workspace: Workspace, doc: Path, original: Path, gold: Path, training: Path, nheaderlines: int = 0):
-		"""
-		:param doc: A path to a file.
-		:param original: Directory for original uncorrected files.
-		:param gold: Directory for known correct "gold" files (if any).
-		:param training: Directory for storing intermediate files.
-		:param nheaderlines: Number of lines in file header (only relevant for ``.txt`` files)
-		"""
-		self.workspace = workspace
-		self.docid = doc.stem
-		self.ext = doc.suffix
-		if self.docid is None:
-			raise ValueError(f'Cannot get docid from {doc}')
-		self.info_url = None #: URL that provides information about the document
-		if self.workspace.docInfoBaseURL:
-			self.info_url = self.workspace.docInfoBaseURL + self.docid
-		Document.log.info(f'Document {self.docid} has info_url: {self.info_url}')
-		if self.ext == '.txt':
-			self.originalFile: Union[CorpusFile, Path] = CorpusFile(original.joinpath(doc.name), nheaderlines)
-			self.goldFile: Union[CorpusFile, Path] = CorpusFile(gold.joinpath(doc.name), nheaderlines)
-		else:
-			self.originalFile: Union[CorpusFile, Path] = original.joinpath(doc.name)
-			self.goldFile: Union[CorpusFile, Path] = gold.joinpath(doc.name)
-		if not self.originalFile.exists():
-			raise ValueError(f'Cannot create Document with non-existing original file: {self.originalFile}')
-		self.tokenFile = training.joinpath(f'{self.docid}.csv')  #: Path to token file (CSV format).
-		self.fullAlignmentsFile = training.joinpath(f'{self.docid}.fullAlignments.json')  #: Path to full letter-by-letter alignments (JSON format).
-		self.wordAlignmentsFile = training.joinpath(f'{self.docid}.wordAlignments.json')  #: Path to word-by-word alignments (JSON format).
-		self.readCountsFile = training.joinpath(f'{self.docid}.readCounts.json')  #: Path to letter read counts (JSON format).
-		
-		self.tokens = TokenList.new(self.workspace.storageconfig)
-		if TokenList.exists(self.workspace.storageconfig, self.docid):
-			self.tokens.load(self.docid)
-			Document.log.debug(f'Loaded {len(self.tokens)} tokens.')
-
-	def alignments(self, force=False) -> Tuple[list, dict, list]:
-		"""
-		Uses the :class:`Aligner<CorrectOCR.aligner.Aligner>` to generate alignments for a given
-		original, gold pair of docs.
-
-		Caches its results in the ``trainingPath``.
-
-		:param force: Back up existing alignment docs and create new ones.
-		"""
-		faPath = self.fullAlignmentsFile
-		waPath = self.wordAlignmentsFile
-		mcPath = self.readCountsFile
-		
-		if not force and (faPath.is_file() and waPath.is_file() and mcPath.is_file()):
-			Document.log.info(f'Alignments for {self.docid} exist and are presumed correct, will read and return. Use --force or delete alignments to rerun a subset.')
-			return (
-				FileIO.load(faPath),
-				{o: {int(k): v for k, v in i.items()} for o, i in FileIO.load(waPath).items()},
-				FileIO.load(mcPath)
-			)
-		Document.log.info(f'Creating alignments for {self.docid}')
-		
-		if self.originalFile.body == self.goldFile.body:
-			Document.log.critical(f'Original and gold are identical for {self.docid}!')
-			raise SystemExit(-1)
-		
-		(fullAlignments, wordAlignments, readCounts) = Aligner().alignments(
-			tokenize_str(self.originalFile.body, self.workspace.config.language.name),
-			tokenize_str(self.goldFile.body, self.workspace.config.language.name)
-		)
-		
-		FileIO.save(fullAlignments, faPath)
-		FileIO.save(wordAlignments, waPath)
-		FileIO.save(readCounts, mcPath)
-
-		#Document.log.debug(f'wordAlignments: {wordAlignments}')
-		
-		return fullAlignments, wordAlignments, readCounts
-
-	def prepare(self, step: str, k: int, dehyphenate=False, force=False):
-		"""
-		Prepares the :class:`Tokens<CorrectOCR.tokens.Token>` for the given doc.
-
-		Possible steps are:
-
-		   -  ``tokenize``: basic tokenizaton
-		   -  ``align``: alignment of original and gold tokens
-		   -  ``kbest`` calculates *k*-best correction candidates for each
-		      token via the HMM
-		   -  ``bin``: sorts the tokens into *bins* according to the
-		      :py:mod:`Heuristics<CorrectOCR.heuristics>`
-		   -  ``autocorrect`` generates corrections where possible,
-		      ie. tokens not marked for manual annotation
-		   -  ``server``: performs all steps necessary for the backend server to work
-		   -  ``all``: performs all steps, including possible future ones
-
-		*Note*: To force retokenization from the ground up, the ``step`` parameter
-		must be explicitly set to ``tokenize`` (and of course the ``force`` parameter
-		must be set to ``True``).
-
-		:param step: Which step to perform.
-		:param k: How many `k`-best suggestions to calculate, if necessary.
-		:param dehyphenate: Whether to attempt dehyphenization of tokens.
-		:param force: Back up existing tokens and create new ones.
-		"""
-		log = logging.getLogger(f'{__name__}._get_prep_step')
-
-		prep_methods = {
-			'server': 'autocorrect',
-			'all': 'autocorrect',
-		}
-		step = prep_methods.get(step, step)
-		Document.log.info(f'Creating {step} tokens for {self.docid}')
-
-		if step == 'tokenize':
-			if force or len(self.tokens) == 0:
-				tokenizer = Tokenizer.for_extension(self.ext)(self.workspace.config.language)
-				self.tokens = tokenizer.tokenize(
-					self.originalFile,
-					self.workspace.storageconfig
-				)
-				if dehyphenate:
-					self.tokens.dehyphenate()
-		elif step == 'align':
-			self.prepare('tokenize', k, dehyphenate)
-			if self.goldFile.is_file():
-				(_, wordAlignments, _) = self.alignments()
-				for i, token in enumerate(self.tokens): # TODO force
-					if not token.gold and token.original in wordAlignments:
-						wa = wordAlignments[token].items()
-						closest = sorted(wa, key=lambda x: abs(x[0]-i))
-						#Document.log.debug(f'{wa} {i} {token.original} {closest}')
-						token.gold = closest[0][1]
-		elif step == 'kbest':
-			if self.goldFile.is_file():
-				self.prepare('align', k, dehyphenate, force)
-			else:
-				self.prepare('tokenize', k, dehyphenate)
-			self.workspace.resources.hmm.generate_kbest(self.tokens, k, force)
-		elif step == 'bin':
-			self.prepare('kbest', k, dehyphenate, force)
-			self.workspace.resources.heuristics.bin_tokens(self.tokens, force)
-		elif step == 'autocorrect':
-			self.prepare('bin', k, dehyphenate, force)
-			for t in progressbar.progressbar(self.tokens):
-				if force or not t.gold:
-					if t.decision in {'kbest', 'kdict'}:
-						t.gold = t.kbest[int(t.selection)].candidate
-					elif t.decision == 'original':
-						t.gold = t.original
-			Document.log.info(f'Marking {self.docid} ready for server')
-		
-		self.tokens.save()
-
-	def crop_tokens(self, edge_left = None, edge_right = None):
-<<<<<<< HEAD
-		Document.log.info(f'Cropping {docid}: {doc}')
-=======
-		Document.log.info(f'Cropping tokens for {self.docid}')
->>>>>>> 5f5b2546
-		Tokenizer.for_extension(self.ext).crop_tokens(self.originalFile, self.workspace.storageconfig, self.tokens)
-		self.tokens.save()
-
-	def precache_images(self, complete=False):
-<<<<<<< HEAD
-		Document.log.info(f'Precaching images for {docid}: {doc}')
-		if complete:
-			for token in progressbar.progressbar(self.tokens):
-				_, _ = token.extract_image(workspace)
-		else:
-			for l, token, r in progressbar.progressbar(list(window(self.tokens))):
-				if token.decision == 'annotator' and not token.is_discarded:
-					_, _ = l.extract_image(workspace)
-					_, _ = token.extract_image(workspace)
-					_, _ = r.extract_image(workspace)
-=======
-		Document.log.info(f'Precaching images for {self.docid}')
-		if complete:
-			for token in progressbar.progressbar(self.tokens):
-				_, _ = token.extract_image(self.workspace)
-		else:
-			for l, token, r in progressbar.progressbar(list(window(self.tokens))):
-				if token.decision == 'annotator' and not token.is_discarded:
-					_, _ = l.extract_image(self.workspace)
-					_, _ = token.extract_image(self.workspace)
-					_, _ = r.extract_image(self.workspace)
->>>>>>> 5f5b2546
-
-
-class CorpusFile(object):
-	"""
-	Simple wrapper for text files to manage a number of lines as a separate header.
-	"""
-	log = logging.getLogger(f'{__name__}.CorpusFile')
-
-	def __init__(self, path: Path, nheaderlines: int = 0):
-		"""
-		:param path: Path to text file.
-		:param nheaderlines: Number of lines from beginning to separate out as header.
-		"""
-		self.path = path
-		self.nheaderlines = nheaderlines
-		if self.path.is_file():
-			lines = FileIO.load(self.path).split('\n')
-			(self.header, self.body) = (
-				str.join('', lines[:self.nheaderlines-1]),
-				str.join('', lines[nheaderlines:])
-			)
-		else:
-			(self.header, self.body) = ('', '')
-
-	def save(self):
-		"""
-		Concatenate header and body and save.
-		"""
-		if not self.header or self.header.strip() == '':
-			self.header = ''
-		elif self.header[-1] != '\n':
-			self.header += '\n'
-		CorpusFile.log.info(f'Saving file to {self.path}')
-		FileIO.save(self.header + self.body, self.path)
-
-	def is_file(self) -> bool:
-		"""
-		:return: Does the file exist? See :meth:`pathlib.Path.is_file`.
-		"""
-		return self.path.is_file()
-
-	@property
-	def id(self):
-		return self.path.stem
-
-
-##########################################################################################
-
-
-class JSONResource(dict):
-	"""
-	Simple wrapper for JSON files.
-	"""
-	log = logging.getLogger(f'{__name__}.JSONResource')
-
-	def __init__(self, path, **kwargs):
-		"""
-		:param path: Path to load from.
-		:param kwargs: TODO
-		"""
-		super().__init__(**kwargs)
-		JSONResource.log.info(f'Loading {path}')
-		self._path = path
-		data = FileIO.load(self._path, default=dict())
-		if data:
-			self.update(data)
-
-	def save(self):
-		"""
-		Save to JSON file.
-		"""
-		FileIO.save(self, self._path)
-
-	def __repr__(self):
-		return f'<JSONResource {self._path}: {dict(self)}>'
-
-
-##########################################################################################
-
-
-class ResourceManager(object):
-	"""
-	Helper for the Workspace to manage various resources.
-	"""
-	log = logging.getLogger(f'{__name__}.ResourceManager')
-
-	def __init__(self, root: Path, config):
-		"""
-		:param root: Path to resources directory.
-		:param config: An object with the following properties:
-
-		   -  **correctionTrackingFile** (:class:`Path<pathlib.Path>`): Path to file containing correction tracking.
-		   -  TODO
-		"""
-		self.root = root.joinpath(config.resourceRootPath).resolve()
-		ResourceManager.log.info(f'ResourceManager configuration:\n{pformat(vars(config))} at {self.root}')
-		self.correctionTracking = JSONResource(self.root.joinpath(config.correctionTrackingFile).resolve())
-		self.memoizedCorrections = JSONResource(self.root.joinpath(config.memoizedCorrectionsFile).resolve())
-		self.multiCharacterError = JSONResource(self.root.joinpath(config.multiCharacterErrorFile).resolve())
-		self.dictionary = Dictionary(self.root.joinpath(config.dictionaryFile).resolve(), config.ignoreCase)
-		self.hmm = HMM(self.root.joinpath(config.hmmParamsFile).resolve(), self.multiCharacterError)
-		self.reportFile = self.root.joinpath(config.reportFile).resolve()
-		self.heuristics = Heuristics(JSONResource(self.root.joinpath(config.heuristicSettingsFile).resolve()), self.dictionary)
+from __future__ import annotations
+
+import itertools
+import logging
+import re
+import requests
+import urllib
+from pathlib import Path, PurePath
+from pprint import pformat
+from typing import Any, Dict, Iterator, List, Tuple, Union
+
+import progressbar
+
+from ._cache import LRUCache, cached
+from .aligner import Aligner
+from .dictionary import Dictionary
+from .fileio import FileIO
+from .heuristics import Heuristics
+from .model.hmm import HMM
+from .tokens import Tokenizer, TokenList, tokenize_str
+
+
+class Workspace(object):
+	"""
+	The Workspace holds references to :class:`Documents<CorrectOCR.workspace.Document>` and resources used by the various :mod:`commands<CorrectOCR.commands>`.
+
+	:param workspaceconfig: An object with the following properties:
+
+	   -  **nheaderlines** (:class:`int`): The number of header lines in corpus texts.
+	   -  **language**: A language instance from `pycountry <https://pypi.org/project/pycountry/>`.
+	   -  **originalPath** (:class:`Path<pathlib.Path>`): Directory containing the original docs.
+	   -  **goldPath** (:class:`Path<pathlib.Path>`): Directory containing the gold (if any) docs.
+	   -  **trainingPath** (:class:`Path<pathlib.Path>`): Directory for storing intermediate docs.
+	   -  **docInfoBaseURL** (:class:`str`): Base URL that when appended with a doc_id provides information about documents.
+
+	:param resourceconfig: Passed directly to :class:`ResourceManager<CorrectOCR.workspace.ResourceManager>`, see this for further info.
+	
+	:param storageconfig: TODO
+	"""
+	log = logging.getLogger(f'{__name__}.Workspace')
+
+	def __init__(self, workspaceconfig, resourceconfig, storageconfig):
+		self.config = workspaceconfig
+		self.storageconfig = storageconfig
+		self.root = self.config.rootPath.resolve()
+		self.storageconfig.trainingPath = self.root.joinpath(self.config.trainingPath) # hacky...
+		self._originalPath = self.root.joinpath(self.config.originalPath)
+		Workspace.log.info(f'Workspace configuration:\n{pformat(vars(self.config))} at {self.root}')
+		Workspace.log.info(f'Storage configuration:\n{pformat(vars(self.storageconfig))}')
+		self.nheaderlines: int = self.config.nheaderlines
+		self.docInfoBaseURL: int = self.config.docInfoBaseURL
+		self.resources = ResourceManager(self.root, resourceconfig)
+		self.docs: Dict[str, Document] = dict()
+		Workspace.log.info(f'Adding documents from: {self._originalPath}')
+		for file in self._originalPath.iterdir():
+			if file.name in {'.DS_Store'}:
+				continue
+			self.add_doc(file)
+		Workspace.log.info(f'Workspace documents: {self.docs}')
+		self.cache = LRUCache(maxsize=1000)
+
+	def add_doc(self, doc: Any) -> str:
+		"""
+		Initializes a new :class:`Document<CorrectOCR.workspace.Document>` and adds it to the
+		workspace.
+
+		The doc_id of the document will be determined by its filename.
+
+		If the file is not in the originalPath, it will be copied or downloaded there.
+
+		:param doc: A path or URL.
+		"""
+		self.log.debug(f'Preparing to add {doc}')
+		if isinstance(doc, PurePath):
+			if doc.parent != self._originalPath:
+				FileIO.copy(doc, self._originalPath)
+		elif isinstance(doc, str) and doc[:4] == 'http':
+			url = urllib.parse.urlparse(doc)
+			new_doc_file = self._originalPath.joinpath(Path(url.path).name)
+			r = requests.get(url.geturl())
+			if r.status_code == 200:
+				new_doc_file = new_doc_file.with_suffix('.pdf') # TODO mimetype => suffix
+				with open(new_doc_file, 'wb') as f:
+					f.write(r.content)
+			else:
+				self.log.error(f'Unable to save file: {r}')
+			doc = new_doc_file
+		else:
+			raise ValueError(f'Cannot add doc from reference of unknown type: {type(doc)} {doc}')
+
+		document = Document(
+			self,
+			doc,
+			self.root.joinpath(self.config.originalPath).resolve(),
+			self.root.joinpath(self.config.goldPath).resolve(),
+			self.root.joinpath(self.config.trainingPath).resolve(),
+			self.nheaderlines,
+		)
+		self.docs[document.docid] = document
+		Workspace.log.debug(f'Added {document.docid}: {document}')
+		
+		return document.docid
+
+	def docids_for_ext(self, ext: str, server_ready=False) -> List[str]:
+		"""
+		Returns a list of IDs for documents with the given extension.
+		
+		:param: ext Only include docs with this extension.
+		:param: server_ready Only include documents that are ready (prepared).
+		"""
+		return [docid for docid, doc in self.docs.items() if doc.ext == ext and not (server_ready and not doc.tokens.server_ready)]
+
+	def original_tokens(self) -> Iterator[Tuple[str, TokenList]]:
+		"""
+		Yields an iterator of (docid, list of tokens).
+		"""
+		for docid, doc in self.docs.items():
+			Workspace.log.debug(f'Getting original tokens from {docid}')
+			yield docid, doc.tokens
+
+	def gold_tokens(self) -> Iterator[Tuple[str, TokenList]]:
+		"""
+		Yields an iterator of (docid, list of gold-aligned tokens).
+		"""
+		for docid, doc in self.docs.items():
+			if doc.goldFile.is_file():
+				doc.prepare('align', self.config.k)
+				Workspace.log.debug(f'Getting gold tokens from {docid}')
+				yield docid, [t for t in doc.tokens if t.gold is not None]
+
+	def cleanup(self, dryrun=True, full=False):
+		"""
+		Cleans out the backup files in the ``trainingPath``.
+
+		:param dryrun: Just lists the files without actually deleting them
+		:param full: Also deletes the current files (ie. those without .nnn. in their suffix).
+		"""
+		is_backup = re.compile(r'^\.\d\d\d$')
+
+		for file in self._trainingPath.iterdir():
+			if file.name[0] == '.':
+				continue
+			#self.log.debug(f'file: {file}')
+			if full or is_backup.match(file.suffixes[-2]):
+				self.log.info(f'Deleting {file}')
+				if not dryrun:
+					FileIO.delete(file)
+
+	@cached
+	def _cached_page_image(self, docid: str, page: int):
+		Workspace.log.debug(f'_cached_page_image: {docid} page {page}')
+		import fitz
+		doc = fitz.open(str(self.docs[docid].originalFile))
+		_page = doc[page]
+		img_info = _page.getImageList()[0]
+		xref = img_info[0]
+		pix = fitz.Pixmap(doc, xref)
+		return xref, _page.rect, pix
+
+
+##########################################################################################
+
+
+def window(iterable, size=3):
+    """Generate a sliding window of values."""
+    its = itertools.tee(iterable, size)
+    return zip(*(itertools.islice(it, index, None) for index, it in enumerate(its)))
+
+
+class Document(object):
+	log = logging.getLogger(f'{__name__}.Document')
+
+	"""
+	Documents provide access to paths and :class:`Tokens<CorrectOCR.tokens.Token>`.
+	"""
+	def __init__(self, workspace: Workspace, doc: Path, original: Path, gold: Path, training: Path, nheaderlines: int = 0):
+		"""
+		:param doc: A path to a file.
+		:param original: Directory for original uncorrected files.
+		:param gold: Directory for known correct "gold" files (if any).
+		:param training: Directory for storing intermediate files.
+		:param nheaderlines: Number of lines in file header (only relevant for ``.txt`` files)
+		"""
+		self.workspace = workspace
+		self.docid = doc.stem
+		self.ext = doc.suffix
+		if self.docid is None:
+			raise ValueError(f'Cannot get docid from {doc}')
+		self.info_url = None #: URL that provides information about the document
+		if self.workspace.docInfoBaseURL:
+			self.info_url = self.workspace.docInfoBaseURL + self.docid
+		Document.log.info(f'Document {self.docid} has info_url: {self.info_url}')
+		if self.ext == '.txt':
+			self.originalFile: Union[CorpusFile, Path] = CorpusFile(original.joinpath(doc.name), nheaderlines)
+			self.goldFile: Union[CorpusFile, Path] = CorpusFile(gold.joinpath(doc.name), nheaderlines)
+		else:
+			self.originalFile: Union[CorpusFile, Path] = original.joinpath(doc.name)
+			self.goldFile: Union[CorpusFile, Path] = gold.joinpath(doc.name)
+		if not self.originalFile.exists():
+			raise ValueError(f'Cannot create Document with non-existing original file: {self.originalFile}')
+		self.tokenFile = training.joinpath(f'{self.docid}.csv')  #: Path to token file (CSV format).
+		self.fullAlignmentsFile = training.joinpath(f'{self.docid}.fullAlignments.json')  #: Path to full letter-by-letter alignments (JSON format).
+		self.wordAlignmentsFile = training.joinpath(f'{self.docid}.wordAlignments.json')  #: Path to word-by-word alignments (JSON format).
+		self.readCountsFile = training.joinpath(f'{self.docid}.readCounts.json')  #: Path to letter read counts (JSON format).
+		
+		self.tokens = TokenList.new(self.workspace.storageconfig)
+		if TokenList.exists(self.workspace.storageconfig, self.docid):
+			self.tokens.load(self.docid)
+			Document.log.debug(f'Loaded {len(self.tokens)} tokens.')
+
+	def alignments(self, force=False) -> Tuple[list, dict, list]:
+		"""
+		Uses the :class:`Aligner<CorrectOCR.aligner.Aligner>` to generate alignments for a given
+		original, gold pair of docs.
+
+		Caches its results in the ``trainingPath``.
+
+		:param force: Back up existing alignment docs and create new ones.
+		"""
+		faPath = self.fullAlignmentsFile
+		waPath = self.wordAlignmentsFile
+		mcPath = self.readCountsFile
+		
+		if not force and (faPath.is_file() and waPath.is_file() and mcPath.is_file()):
+			Document.log.info(f'Alignments for {self.docid} exist and are presumed correct, will read and return. Use --force or delete alignments to rerun a subset.')
+			return (
+				FileIO.load(faPath),
+				{o: {int(k): v for k, v in i.items()} for o, i in FileIO.load(waPath).items()},
+				FileIO.load(mcPath)
+			)
+		Document.log.info(f'Creating alignments for {self.docid}')
+		
+		if self.originalFile.body == self.goldFile.body:
+			Document.log.critical(f'Original and gold are identical for {self.docid}!')
+			raise SystemExit(-1)
+		
+		(fullAlignments, wordAlignments, readCounts) = Aligner().alignments(
+			tokenize_str(self.originalFile.body, self.workspace.config.language.name),
+			tokenize_str(self.goldFile.body, self.workspace.config.language.name)
+		)
+		
+		FileIO.save(fullAlignments, faPath)
+		FileIO.save(wordAlignments, waPath)
+		FileIO.save(readCounts, mcPath)
+
+		#Document.log.debug(f'wordAlignments: {wordAlignments}')
+		
+		return fullAlignments, wordAlignments, readCounts
+
+	def prepare(self, step: str, k: int, dehyphenate=False, force=False):
+		"""
+		Prepares the :class:`Tokens<CorrectOCR.tokens.Token>` for the given doc.
+
+		Possible steps are:
+
+		   -  ``tokenize``: basic tokenizaton
+		   -  ``align``: alignment of original and gold tokens
+		   -  ``kbest`` calculates *k*-best correction candidates for each
+		      token via the HMM
+		   -  ``bin``: sorts the tokens into *bins* according to the
+		      :py:mod:`Heuristics<CorrectOCR.heuristics>`
+		   -  ``autocorrect`` generates corrections where possible,
+		      ie. tokens not marked for manual annotation
+		   -  ``server``: performs all steps necessary for the backend server to work
+		   -  ``all``: performs all steps, including possible future ones
+
+		*Note*: To force retokenization from the ground up, the ``step`` parameter
+		must be explicitly set to ``tokenize`` (and of course the ``force`` parameter
+		must be set to ``True``).
+
+		:param step: Which step to perform.
+		:param k: How many `k`-best suggestions to calculate, if necessary.
+		:param dehyphenate: Whether to attempt dehyphenization of tokens.
+		:param force: Back up existing tokens and create new ones.
+		"""
+		log = logging.getLogger(f'{__name__}._get_prep_step')
+
+		prep_methods = {
+			'server': 'autocorrect',
+			'all': 'autocorrect',
+		}
+		step = prep_methods.get(step, step)
+		Document.log.info(f'Creating {step} tokens for {self.docid}')
+
+		if step == 'tokenize':
+			if force or len(self.tokens) == 0:
+				tokenizer = Tokenizer.for_extension(self.ext)(self.workspace.config.language)
+				self.tokens = tokenizer.tokenize(
+					self.originalFile,
+					self.workspace.storageconfig
+				)
+				if dehyphenate:
+					self.tokens.dehyphenate()
+		elif step == 'align':
+			self.prepare('tokenize', k, dehyphenate)
+			if self.goldFile.is_file():
+				(_, wordAlignments, _) = self.alignments()
+				for i, token in enumerate(self.tokens): # TODO force
+					if not token.gold and token.original in wordAlignments:
+						wa = wordAlignments[token].items()
+						closest = sorted(wa, key=lambda x: abs(x[0]-i))
+						#Document.log.debug(f'{wa} {i} {token.original} {closest}')
+						token.gold = closest[0][1]
+		elif step == 'kbest':
+			if self.goldFile.is_file():
+				self.prepare('align', k, dehyphenate, force)
+			else:
+				self.prepare('tokenize', k, dehyphenate)
+			self.workspace.resources.hmm.generate_kbest(self.tokens, k, force)
+		elif step == 'bin':
+			self.prepare('kbest', k, dehyphenate, force)
+			self.workspace.resources.heuristics.bin_tokens(self.tokens, force)
+		elif step == 'autocorrect':
+			self.prepare('bin', k, dehyphenate, force)
+			for t in progressbar.progressbar(self.tokens):
+				if force or not t.gold:
+					if t.decision in {'kbest', 'kdict'}:
+						t.gold = t.kbest[int(t.selection)].candidate
+					elif t.decision == 'original':
+						t.gold = t.original
+			Document.log.info(f'Marking {self.docid} ready for server')
+		
+		self.tokens.save()
+
+	def crop_tokens(self, edge_left = None, edge_right = None):
+		Document.log.info(f'Cropping tokens for {self.docid}')
+		Tokenizer.for_extension(self.ext).crop_tokens(self.originalFile, self.workspace.storageconfig, self.tokens)
+		self.tokens.save()
+
+	def precache_images(self, complete=False):
+		Document.log.info(f'Precaching images for {self.docid}')
+		if complete:
+			for token in progressbar.progressbar(self.tokens):
+				_, _ = token.extract_image(self.workspace)
+		else:
+			for l, token, r in progressbar.progressbar(list(window(self.tokens))):
+				if token.decision == 'annotator' and not token.is_discarded:
+					_, _ = l.extract_image(self.workspace)
+					_, _ = token.extract_image(self.workspace)
+					_, _ = r.extract_image(self.workspace)
+
+
+class CorpusFile(object):
+	"""
+	Simple wrapper for text files to manage a number of lines as a separate header.
+	"""
+	log = logging.getLogger(f'{__name__}.CorpusFile')
+
+	def __init__(self, path: Path, nheaderlines: int = 0):
+		"""
+		:param path: Path to text file.
+		:param nheaderlines: Number of lines from beginning to separate out as header.
+		"""
+		self.path = path
+		self.nheaderlines = nheaderlines
+		if self.path.is_file():
+			lines = FileIO.load(self.path).split('\n')
+			(self.header, self.body) = (
+				str.join('', lines[:self.nheaderlines-1]),
+				str.join('', lines[nheaderlines:])
+			)
+		else:
+			(self.header, self.body) = ('', '')
+
+	def save(self):
+		"""
+		Concatenate header and body and save.
+		"""
+		if not self.header or self.header.strip() == '':
+			self.header = ''
+		elif self.header[-1] != '\n':
+			self.header += '\n'
+		CorpusFile.log.info(f'Saving file to {self.path}')
+		FileIO.save(self.header + self.body, self.path)
+
+	def is_file(self) -> bool:
+		"""
+		:return: Does the file exist? See :meth:`pathlib.Path.is_file`.
+		"""
+		return self.path.is_file()
+
+	@property
+	def id(self):
+		return self.path.stem
+
+
+##########################################################################################
+
+
+class JSONResource(dict):
+	"""
+	Simple wrapper for JSON files.
+	"""
+	log = logging.getLogger(f'{__name__}.JSONResource')
+
+	def __init__(self, path, **kwargs):
+		"""
+		:param path: Path to load from.
+		:param kwargs: TODO
+		"""
+		super().__init__(**kwargs)
+		JSONResource.log.info(f'Loading {path}')
+		self._path = path
+		data = FileIO.load(self._path, default=dict())
+		if data:
+			self.update(data)
+
+	def save(self):
+		"""
+		Save to JSON file.
+		"""
+		FileIO.save(self, self._path)
+
+	def __repr__(self):
+		return f'<JSONResource {self._path}: {dict(self)}>'
+
+
+##########################################################################################
+
+
+class ResourceManager(object):
+	"""
+	Helper for the Workspace to manage various resources.
+	"""
+	log = logging.getLogger(f'{__name__}.ResourceManager')
+
+	def __init__(self, root: Path, config):
+		"""
+		:param root: Path to resources directory.
+		:param config: An object with the following properties:
+
+		   -  **correctionTrackingFile** (:class:`Path<pathlib.Path>`): Path to file containing correction tracking.
+		   -  TODO
+		"""
+		self.root = root.joinpath(config.resourceRootPath).resolve()
+		ResourceManager.log.info(f'ResourceManager configuration:\n{pformat(vars(config))} at {self.root}')
+		self.correctionTracking = JSONResource(self.root.joinpath(config.correctionTrackingFile).resolve())
+		self.memoizedCorrections = JSONResource(self.root.joinpath(config.memoizedCorrectionsFile).resolve())
+		self.multiCharacterError = JSONResource(self.root.joinpath(config.multiCharacterErrorFile).resolve())
+		self.dictionary = Dictionary(self.root.joinpath(config.dictionaryFile).resolve(), config.ignoreCase)
+		self.hmm = HMM(self.root.joinpath(config.hmmParamsFile).resolve(), self.multiCharacterError)
+		self.reportFile = self.root.joinpath(config.reportFile).resolve()
+		self.heuristics = Heuristics(JSONResource(self.root.joinpath(config.heuristicSettingsFile).resolve()), self.dictionary)