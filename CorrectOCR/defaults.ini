--- conflicted
+++ resolved
@@ -30,9 +30,5 @@
 db_name =
 
 [server]
-<<<<<<< HEAD
 host = 127.0.0.1
-=======
-host = 127.0.0.1
-profile = false
->>>>>>> 5f5b2546
+profile = false