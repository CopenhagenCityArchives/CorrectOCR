from __future__ import annotations

import abc
import collections
import logging
import random


class TokenList(collections.abc.MutableSequence):
	log = logging.getLogger(f'{__name__}.TokenList')
	_subclasses = dict()

	@staticmethod
	def register(storagetype: str):
		"""
		Decorator which registers a :class:`TokenList` subclass with the base class.

		:param storagetype: `fs` or `db`
		"""
		def wrapper(cls):
			TokenList._subclasses[storagetype] = cls
			return cls
		return wrapper

	@staticmethod
	def new(config, docid = None, tokens = None) -> TokenList:
		if tokens:
			return TokenList.for_type(config.type)(config, docid=docid, tokens=tokens)
		else:
			return TokenList.for_type(config.type)(config, docid=docid)

	@staticmethod
	def for_type(type: str) -> TokenList.__class__:
		TokenList.log.debug(f'_subclasses: {TokenList._subclasses}')
		if type not in TokenList._subclasses:
			raise NameError(f'Unknown storage type: {type}')
		return TokenList._subclasses[type]

	def __init__(self, config, docid = None, tokens = None):
		if type(self) is TokenList:
			raise TypeError('Token base class cannot not be directly instantiated')
		self.config = config
		self.docid = docid
		if tokens:
			self.tokens = tokens
		else:
			self.tokens = list()
		TokenList.log.debug(f'init: {self.config} {self.docid}')

	def __str__(self):
		output = []
		ts = iter(self)
		for t in ts:
			#TokenList.log.debug(f't: {t}')
			output.append(t.gold or t.original)
			#TokenList.log.debug(f'output: {output}')
			if t.is_hyphenated:
				n = next(ts)
				#TokenList.log.debug(f'n: {n}')
				output[-1] = output[-1][:-1] + (n.gold or n.original)
				#TokenList.log.debug(f'output: {output}')
		return str.join(' ', output)

	def __len__(self):
		return len(self.tokens)

	def __delitem__(self, key):
		return self.tokens.__delitem__(key)
	
	def __setitem__(self, key, value):
		return self.tokens.__setitem__(key, value)

	def insert(self, key, value):
		return self.tokens.insert(key, value)

	def __getitem__(self, key):
		return self.tokens.__getitem__(key)

	@staticmethod
	def exists(config, docid: str) -> bool:
		return TokenList.for_type(config.type).exists(config, docid)

	@abc.abstractmethod
	def load(self, docid: str):
		pass

	@abc.abstractmethod
	def save(self, token: 'Token' = None):
		pass

	@property
	def corrected_count(self):
		return len([t for t in self if t.gold])

	@property
	def corrected_by_model_count(self):
		return len([t for t in self if t.gold and t.decision != 'annotator'])

	@property
	def discarded_count(self):
		return len([t for t in self if not t.is_discarded])

	@property
	def server_ready(self):
		return all(t.decision is not None for t in self.tokens)

	def save(self, token: 'Token' = None):
		pass
	
	def random_token_index(self, has_gold=False, is_discarded=False):
		return self.random_token(has_gold, is_discarded).index

	def random_token(self, has_gold=False, is_discarded=False):
		filtered_tokens = filter(lambda t: t.is_discarded == is_discarded, self.tokens)
		if has_gold:
			filtered_tokens = filter(lambda t: t.gold and t.gold != '', filtered_tokens)
		filtered_tokens = list(filtered_tokens)
		if len(filtered_tokens) == 0:
			return None
		else:
			return random.choice(filtered_tokens)

	@property
	def overview(self):
		"""
			Generator that returns an fast overview of the TokenList.
			
			Each item is a dictionary containing the following keys:
			
			  - ``doc_id``: The document
			  - ``doc_index``: The Token's placement in the document
			  - ``string``: TODO
			  - ``is_corrected``: Whether the Token has a set gold property
			  - ``is_discarded``: Whether the Token is marked as discarded
		"""
		for token in self.tokens:
			yield {
				'doc_id': token.docid,
				'doc_index': token.index,
				'string': (token.gold or token.original),
				'is_corrected': (token.gold is not None and token.gold.strip() != ''),
				'is_discarded': token.is_discarded,
				'requires_annotator': (token.decision == 'annotator'),
				'last_modified': token.last_modified,
			}

	@property
	def last_modified(self):
		return max(t.last_modified for t in self.tokens if t.last_modified)
<<<<<<< HEAD
=======

	def dehyphenate(self):
		TokenList.log.debug(f'Going to dehyphenate {len(self.tokens)} tokens')
		count = 0
		tokens = iter(self.tokens)
		for token in tokens:
			if token.original[-1] == '-':
				token.is_hyphenated = True
				next(tokens).gold = ''
				count += 1
		TokenList.log.debug(f'Dehyphenated {count} tokens')

>>>>>>> 5f5b2546

##########################################################################################

<|MERGE_RESOLUTION|>--- conflicted
+++ resolved
@@ -147,8 +147,6 @@
 	@property
 	def last_modified(self):
 		return max(t.last_modified for t in self.tokens if t.last_modified)
-<<<<<<< HEAD
-=======
 
 	def dehyphenate(self):
 		TokenList.log.debug(f'Going to dehyphenate {len(self.tokens)} tokens')
@@ -161,7 +159,6 @@
 				count += 1
 		TokenList.log.debug(f'Dehyphenated {count} tokens')
 
->>>>>>> 5f5b2546
 
 ##########################################################################################
 
