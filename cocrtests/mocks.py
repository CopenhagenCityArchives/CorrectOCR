from unittest.mock import Mock

import pathlib

from CorrectOCR.tokens import Tokenizer
from CorrectOCR.tokens._text import StringToken


class MockCorpusFile(object):
	def __init__(self, body, docid='file'):
		self.docid = docid
		self.body = body
		self.path = pathlib.Path(f'{self.docid}.txt')
		self.id = self.path.stem


class MockLang(object):
	def __init__(self, s):
		self.name = s


class MockConfig(object):
	def __init__(self, type=None, k=None):
		self.type = type
		self.k = k
		self.host = 'localhost'
		self.debug = True
		self.auth_endpoint = None
		self.profile = False


class MockDocument(object):
	def __init__(self, docid, tokens):
		self.docid = docid
		self.tokens = tokens
		self.info_url = None

	def autocorrectedTokens(self, k):
		return self.tokens


class MockWorkspace(object):
	def __init__(self, root, docid, contents):
		self.root = root
		self.docid = docid
<<<<<<< HEAD
		t = Tokenizer.for_extension('.txt')(language=MockLang('english'), dehyphenate=False)
=======
		t = Tokenizer.for_extension('.txt')(language=MockLang('english'))
>>>>>>> 5f5b2546
		tokens = t.tokenize( MockCorpusFile(contents, self.docid), MockConfig(type='mem'))
		tokens[0].gold = tokens[0].original
		self.doc = MockDocument(docid, tokens)
		self.docs = {docid: self.doc}

	def docids_for_ext(self, ext, server_ready=None):
		return [self.docid]<|MERGE_RESOLUTION|>--- conflicted
+++ resolved
@@ -43,11 +43,7 @@
 	def __init__(self, root, docid, contents):
 		self.root = root
 		self.docid = docid
-<<<<<<< HEAD
-		t = Tokenizer.for_extension('.txt')(language=MockLang('english'), dehyphenate=False)
-=======
 		t = Tokenizer.for_extension('.txt')(language=MockLang('english'))
->>>>>>> 5f5b2546
 		tokens = t.tokenize( MockCorpusFile(contents, self.docid), MockConfig(type='mem'))
 		tokens[0].gold = tokens[0].original
 		self.doc = MockDocument(docid, tokens)
